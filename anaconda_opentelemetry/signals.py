# -*- coding: utf-8 -*-
# SPDX-FileCopyrightText: 2025 Anaconda, Inc
# SPDX-License-Identifier: Apache-2.0

# signals.py
"""
Anaconda Telemetry - Metrics Module

This module provides functionality for logging, metrics, and tracing (together called
signals) using OpenTelemetry. It includes classes for handling logging, metrics, and
tracing, as well as functions for initializing the telemetry system and recording metrics.
"""

<<<<<<< HEAD
import logging, hashlib, re, socket
from abc import ABC
=======
import logging, hashlib, re, socket, json
>>>>>>> 8761e097
from typing import Dict, Iterator, Any, List, Union, Sequence, Optional
from contextlib import contextmanager
from dataclasses import fields

from opentelemetry import metrics
from opentelemetry.sdk.metrics import MeterProvider, Counter, UpDownCounter, Histogram, ObservableCounter, ObservableUpDownCounter
from opentelemetry.sdk.metrics.export import PeriodicExportingMetricReader, ConsoleMetricExporter, AggregationTemporality
from opentelemetry.sdk._logs import LoggerProvider, LoggingHandler
from opentelemetry.sdk._logs.export import BatchLogRecordProcessor, ConsoleLogExporter
from opentelemetry.sdk.resources import Resource, SERVICE_NAME, SERVICE_VERSION
from opentelemetry import trace
from opentelemetry.sdk.trace import TracerProvider
from opentelemetry.sdk.trace.export import BatchSpanProcessor, ConsoleSpanExporter
from opentelemetry.propagate import get_global_textmap
from opentelemetry.trace.status import StatusCode

from .config import Configuration as Config
from .attributes import ResourceAttributes as Attributes
from .__version__ import __SDK_VERSION__, __TELEMETRY_SCHEMA_VERSION__

# Limited Dict for attributes in OTel
Scalar = Union[str, bool, int, float]
AttrDict = Dict[str, Union[str, bool, int, float, Sequence[Scalar]]]


class MetricsNotInitialized(RuntimeError):
    pass


class _AnacondaCommon:
    # Base class for common attributes and methods (internal only)
    def __init__(self, config: Config, attributes: Attributes):
        self._config = config
        # Init resource_attributes
        self._resource_attributes = {}
        self.resource = None
        # session id
        self._session_id = None

        # Make self._resource_attributes and self.resource
        self.make_otel_resource(attributes)

        self.logger = logging.getLogger(__package__)

        # assemble config and attribute values
        # default endpoint
        self.default_endpoint = config._get_default_endpoint()
        # export options
        self.use_console_exporters = config._get_console_exporter()

    def make_otel_resource(self, attributes: Attributes):
        # Read resource attributes
        resource_attrs = attributes._get_attributes()
        # Required parameters
        self.service_name = resource_attrs["service_name"]
        self.service_version = resource_attrs["service_version"]
        del resource_attrs["service_name"], resource_attrs["service_version"]
        # convert parameters value to stringified JSON
        resource_attrs["parameters"] = json.dumps(resource_attrs["parameters"])
        # Init resource_attributes
        self._resource_attributes = {
                SERVICE_NAME: self.service_name,
                SERVICE_VERSION: self.service_version
        }
        self._resource_attributes.update(resource_attrs)
        # convert to otel names
        for attr in fields(attributes):
            otel_name = attr.metadata.get('otel_name', None)
            if otel_name:
                self._resource_attributes[attr.metadata['otel_name']] = self._resource_attributes.pop(attr.name)
        self._session_id = self._hash_session_id(self._config._get_tracing_session_entropy())
        self._resource_attributes['session.id'] = self._session_id
        self.resource = Resource.create(self._resource_attributes)


    def _hash_session_id(self, entropy):
        # Hashes a session id for common attributes based on timestamp and user_id
        # entropy value ensures unique session_ids
        if entropy is None:
            raise KeyError("The entropy key has been removed.")

        user_id = self._resource_attributes.get('user.id', '')
        combined = f"{entropy}|{user_id}|{self.service_name}"
        hashed = hashlib.sha256(combined.encode("utf-8")).hexdigest()

        return hashed


class _AnacondaLogger(_AnacondaCommon):
    # Singleton instance (internal only); provide a logger handler for OpenTelemetry log instrumentation
    _instance = None

    def __init__(self, config: Config, attributes: Attributes):
        super().__init__(config, attributes)
        self.log_level = self._get_log_level(config._get_logging_level())
        self.logger_endpoint = config._get_logging_endpoint()

        # Create logger provider
        self._provider = LoggerProvider(resource=self.resource)
        self._console_exporter: ConsoleLogExporter | None = None
        # Add OTLP exporter
        if self.use_console_exporters:
            exporter = ConsoleLogExporter()
            self._console_exporter = exporter
        else:
            auth_token = config._get_auth_token_logging()
            headers: Dict[str, str] = {}
            if auth_token is not None:
                headers['authorization'] = f'Bearer {auth_token}'
            if config._get_request_protocol_logging() in ['grpc', 'grpcs']:  # gRPC
                from opentelemetry.exporter.otlp.proto.grpc._log_exporter import OTLPLogExporter as OTLPLogExportergRPC
                insecure = not config._get_TLS_logging()
                exporter = OTLPLogExportergRPC(endpoint=self.logger_endpoint,
                                        insecure=insecure,
                                        credentials=config._get_ca_cert_logging() if not insecure else None,
                                        headers=headers)
            else:  # HTTP
                from opentelemetry.exporter.otlp.proto.http._log_exporter import OTLPLogExporter as OTLPLogExporterHTTP
                exporter = OTLPLogExporterHTTP(endpoint=self.logger_endpoint,
                                        certificate_file=config._get_ca_cert_logging(),
                                        headers=headers)
        self._exporter = exporter
        self._processor = BatchLogRecordProcessor(self._exporter)
        self._provider.add_log_record_processor(self._processor)
        self._handler = LoggingHandler(level=self.log_level, logger_provider=self._provider)

    def tear_down(self):
        _AnacondaLogger._instance = None

    def _get_log_level(self, str_level: str)-> int:
        # Convert string from config file to logging level.
        levels = {
            "debug": logging.DEBUG,
            "info": logging.INFO,
            "warning": logging.WARNING,
            "warn": logging.WARNING,
            "error": logging.ERROR,
            "critical": logging.CRITICAL,
            "fatal": logging.CRITICAL
        }
        return levels.get(str_level.lower(), logging.DEBUG)

    def _test_set_console_mock(self, new_out):  # For testing only...
        if self._console_exporter is not None and new_out is not None:
            saved = self._console_exporter.out
            self._console_exporter.out = new_out
            return saved
        return None


class _AnacondaMetrics(_AnacondaCommon):
    # Singleton instance (internal only); provide a single instance of the metrics class
    _instance = None

    _default_temporality: dict[type,AggregationTemporality] = {
        Counter: AggregationTemporality.DELTA,
        ObservableCounter: AggregationTemporality.DELTA,
        Histogram: AggregationTemporality.DELTA,
        UpDownCounter: AggregationTemporality.CUMULATIVE,
        ObservableUpDownCounter: AggregationTemporality.CUMULATIVE,
    }

    _cumulative_temporality: dict[type,AggregationTemporality] = {
        Counter: AggregationTemporality.CUMULATIVE,
        ObservableCounter: AggregationTemporality.CUMULATIVE,
        Histogram: AggregationTemporality.CUMULATIVE,
        UpDownCounter: AggregationTemporality.CUMULATIVE,
        ObservableUpDownCounter: AggregationTemporality.CUMULATIVE,
    }

    _temporalityValue: dict[bool,str] = {
        False: "DELTA",
        True: "CUMULATIVE"
    }

    def __init__(self, config: Config, attributes: Attributes):
        super().__init__(config, attributes)

        self.metrics_endpoint = config._get_metrics_endpoint()
        self.telemetry_export_interval_millis = config._get_metrics_export_interval_ms()
        self.counter_objects: Dict[str, Any] = {}
        self.up_down_counter_objects: Dict[str, Any] = {}
        self.histogram_objects: Dict[str, Any] = {}

        self.meter = self._setup_metrics(config)
        self.create_dispatcher = {
            'simple_counter': self.meter.create_counter,
            'simple_up_down_counter': self.meter.create_up_down_counter,
            'histogram': self.meter.create_histogram
        }
        self.type_list = {
            'simple_counter': self.counter_objects,
            'simple_up_down_counter': self.up_down_counter_objects,
            'histogram': self.histogram_objects
        }
        self.metric_reader: PeriodicExportingMetricReader = None

    def tear_down(self):
        if self.metric_reader is not None:
            self.metric_reader.force_flush()
            self.metric_reader.shutdown()
            self.metric_reader = None

        _AnacondaMetrics._instance = None

    def _setup_metrics(self, config: Config) -> metrics.Meter:
        if self.use_console_exporters:
            exporter = ConsoleMetricExporter(preferred_temporality=self._get_temporality())
        else:
            auth_token = config._get_auth_token_metrics()
            headers: Dict[str, str] = {}
            if auth_token is not None:
                headers['authorization'] = f'Bearer {auth_token}'
            if config._get_request_protocol_metrics() in ['grpc', 'grpcs']:  # gRPC
                from opentelemetry.exporter.otlp.proto.grpc.metric_exporter import OTLPMetricExporter as OTLPMetricExportergRPC
                insecure = not config._get_TLS_metrics()
                exporter = OTLPMetricExportergRPC(endpoint=self.metrics_endpoint,
                                        insecure=insecure,
                                        credentials=config._get_ca_cert_metrics() if not insecure else None,
                                        headers=headers,
                                        preferred_temporality=self._get_temporality())
            else:  # HTTP
                from opentelemetry.exporter.otlp.proto.http.metric_exporter import OTLPMetricExporter as OTLPMetricExporterHTTP
                exporter = OTLPMetricExporterHTTP(endpoint=self.metrics_endpoint,
                                        certificate_file=config._get_ca_cert_metrics(),
                                        headers=headers,
                                        preferred_temporality=self._get_temporality())
        self.metric_reader = PeriodicExportingMetricReader(exporter, export_interval_millis=self.telemetry_export_interval_millis)

        # Create and set meter provider
        meter_provider = MeterProvider(
            resource=self.resource,
            metric_readers=[self.metric_reader]
        )
        try:
            metrics.set_meter_provider(meter_provider)
        except Exception as e:
            self.logger.warning(f"The metrics provider was previously set and will take precidence over this call.")
        # Get meter for this service
        return metrics.get_meter(self.service_name, self.service_version)

    def _get_temporality(self) -> dict[type,AggregationTemporality]:
        if self._config._get_use_cumulative_metrics() == True:
            return _AnacondaMetrics._cumulative_temporality
        return _AnacondaMetrics._default_temporality

    def _check_for_metric(self, metric_name: str, metric_type: str) -> bool:
        bucket_list = self.type_list.get(metric_type, None)
        if bucket_list is None:
            return False
        return bucket_list.get(metric_name, None) is not None

    def _get_or_create_metric(self, metric_name: str, metric_type: str = 'simple_up_down_counter', units: str = '#', description='No description.') -> Any:
        bucket_list = self.type_list.get(metric_type, None)
        if bucket_list is None:
            raise MetricsNotInitialized(f"Metric type '{metric_type}' is unknown!")
        metric = bucket_list.get(metric_name, None)
        if metric is None:
            if not re.fullmatch(r"^[A-Za-z][A-Za-z_0-9]+$", metric_name):
                self.logger.warning(f"Metric {metric_name} does not match valid regex: r\"^[A-Za-z][A-Za-z_0-9]+$\"")
                return None
            create = self.create_dispatcher.get(metric_type, None)
            if create is None:
                self.logger.warning(f"Metric '{metric_name}' has an invalid type '{metric_type}'; cannot create metric.")
                return None
            metric = create(
                metric_name,
                unit=units,
                description=description
            )
            if metric is None:
                self.logger.error(f"Failed to create metric '{metric_name}'!")
            bucket_list[metric_name] = metric
        return metric

    def record_histogram(self, metric_name, value, attributes: AttrDict={}) -> bool:
        # Record a histogram metric with the given name and value.
        metric = self._get_or_create_metric(metric_name, metric_type='histogram', units='#', description='Dynamically create histogram metric.')
        if metric is None:
            self.logger.error(f"Metric '{metric_name}' failed to be created.")
            return False
        metric.record(value, attributes)
        return True

    def increment_counter(self, counter_name, by=1, attributes: AttrDict={}) -> bool:
        # Increment a counter with the given name by the 'by' parameter. abs(by) is used.
        metric = None
        if self._check_for_metric(metric_name=counter_name, metric_type='simple_counter'):
            metric = self._get_or_create_metric(counter_name, metric_type='simple_counter')
        if metric is None:
            metric = self._get_or_create_metric(counter_name, metric_type='simple_up_down_counter')
        if metric is None:
            self.logger.error(f"Metric '{counter_name}' failed to be created.")
            return False
        metric.add(abs(by), attributes)
        return True

    def decrement_counter(self, counter_name, by=1, attributes:AttrDict={}) -> bool:
        # Decrement a up down counter with the given name by the 'by' parameter. abs(by) is used.
        metric = self._get_or_create_metric(counter_name)
        if metric is None:
            self.logger.error(f"Metric '{counter_name}' failed to be created.")
            return False
        metric.add(-abs(by), attributes)
        return True


class ASpan(ABC):
    """
    Abstract base class for a span in the tracing system. This class should not be instantiated directly.
    Use the get_trace function to create an instance of this class.
    """
    def add_event(self, name: str, attributes: AttrDict = None) -> None:
        """
        Add an event to the span with the given name and attributes.

        Args:
            name (str): The name of the event.
            attributes (dict, optional): Additional attributes for the event. Defaults to None.
        """
        pass

    def add_exception(self, exception: Exception) -> None:
        """
        Add an exception to the span. If the exception is None, a generic exception is recorded.

        Args:
            exception (Exception): The exception to add to the span.
        """
        pass

    def set_error_status(self, msg: Optional[str] = None) -> None:
        """
        Set the status of the span to ERROR. This indicates that an error occurred during the span's execution.

        Args:
            msg (str, optional): An optional message to include in the error status. Defaults to None.
        """
        pass

    def add_attributes(self, attributes: AttrDict) -> None:
        """
        Adds attributes for the span (adds to the orginal attribute on creation of the span).

        Args:
            attributes (dict): A dictionary of attributes to add for the span.
        """
        pass


class _ASpan(ASpan):
    # A single class for the tracing yielded return value.
    def __init__(self, name: str, span: trace.Span, attributes: AttrDict = {}, noop: bool = False) -> None:
        self._noop = noop
        self._name = name
        self._attributes: AttrDict = attributes
        self._span: trace.Span = span

    def add_event(self, name: str, attributes: AttrDict = None) -> None:
        if self._noop: return
        if attributes is None:
            attributes = {}
        self._span.add_event(f"{self._name}.{name}", attributes=attributes)

    def add_exception(self, exception: Exception) -> None:
        if self._noop: return
        if exception is None:
            exception = Exception("Generic exception because the exception passed was None.")

        self._span.record_exception(exception,
                                    attributes={
                                        "exception.type": type(exception).__name__,
                                        "exception.message": str(exception)
                                    })

    def set_error_status(self, msg: Optional[str] = None) -> None:
        if self._noop: return
        self._span.set_status(StatusCode.ERROR, msg if msg else "An error occurred during the span's execution.")

    def add_attributes(self, attributes: AttrDict) -> None:
        if self._noop: return
        if not isinstance(attributes, dict):
            raise TypeError("Attributes must be a dictionary of string key and string values.")
        self._attributes.update(attributes)
        self._span.set_attributes(self._attributes)

    def _close(self) -> None:
        if self._noop: return
        self._span.end()


class _AnacondaTrace(_AnacondaCommon):
    # Singleton instance (internal only); provide a single instance of the tracing class
    _instance = None

    def __init__(self, config: Config, attributes: Attributes):
        # Init singleton instance
        super().__init__(config, attributes)
        self.tracing_endpoint = config._get_tracing_endpoint()

        self.tracer = self._setup_tracing(config)

    def tear_down(self):
        # TODO: flush and shutdown
        _AnacondaTrace._instance = None

    def _setup_tracing(self, config: Config) -> trace.Tracer:
        # Create tracer provider
        tracer_provider = TracerProvider(resource=self.resource)

        # Add OTLP exporter
        if self.use_console_exporters:
            exporter = ConsoleSpanExporter()
        else:
            auth_token = config._get_auth_token_tracing()
            headers: Dict[str, str] = {}
            if auth_token is not None:
                headers['authorization'] = f'Bearer {auth_token}'
            if config._get_request_protocol_tracing() in ['grpc', 'grpcs']:  # gRPC
                insecure = not config._get_TLS_tracing()
                from opentelemetry.exporter.otlp.proto.grpc.trace_exporter import OTLPSpanExporter as OTLPSpanExportergRPC
                exporter = OTLPSpanExportergRPC(endpoint=self.tracing_endpoint,
                                        insecure=insecure,
                                        credentials=config._get_ca_cert_tracing() if not insecure else None,
                                        headers=headers)
            else:  # HTTP
                from opentelemetry.exporter.otlp.proto.http.trace_exporter import OTLPSpanExporter as OTLPSpanExporterHTTP
                exporter = OTLPSpanExporterHTTP(endpoint=self.tracing_endpoint,
                                        certificate_file=config._get_ca_cert_tracing(),
                                        headers=headers)
        tracer_provider.add_span_processor(
            BatchSpanProcessor(exporter)
        )

        # Set as global provider
        try:
            trace.set_tracer_provider(tracer_provider)
        except Exception:
            self.logger.warning(f"The tracer provider was previously set, and will take precidence over the set in this package: anaconda_opentelemetry.")

        # Get tracer for this service
        return trace.get_tracer(self.service_name, self.service_version)

    def get_span(self, name: str, attributes: AttrDict = {}, carrier: Dict[str,str] = None) -> trace.Span:
        # Get a span with the given name and attributes.
        if carrier is None:
            context = None
        else:
            context = get_global_textmap().extract(carrier)
        span = self.tracer.start_span(name, context=context, attributes=attributes)
        return _ASpan(name, span, attributes=attributes)


# Internet and endpoint access check method
def __check_internet_status(config: Config, timeout: float = 5.0) -> tuple[bool,bool]: # seconds max to pause....
    # Relies on Configuration to validate the endpoint...
    internet = True
    access = True
    if config._get_skip_internet_check():
        return True, True
    endpoint = config._get_default_endpoint()
    try:
        # Access to a highly available DNS site...
        socket.create_connection(('8.8.8.8', 53), timeout=timeout / 2).close()
    except OSError:
        logging.getLogger(__package__).warning("Anaconda OpenTelemetry: No Internet was detected!")
        internet = False  # No internet, but internet is not an absolute requirement for on-prem solutions.
    try:
        socket.create_connection((config._endpoints['default_endpoint'].host, config._endpoints['default_endpoint']._internet_check_port), timeout=timeout / 2).close()
    except OSError:
        logging.getLogger(__package__).fatal(f"Anaconda OpenTelemetry: No access to the endpoint '{endpoint}'!")
        access = False # This could be fatal, not endpoint for telemetry.
    if access == True:
        logging.getLogger(__package__).info(f"Anaconda OpenTelemetry: Successful access to the endpoint '{endpoint}'!")
    return internet, access

__ANACONDA_TELEMETRY_INITIALIZED = False
__SIGNALS = None
__CONFIG = None

def _is_first_time():  # For testing only.
    global __ANACONDA_TELEMETRY_INITIALIZED
    global __SIGNALS
    global __CONFIG
    return __ANACONDA_TELEMETRY_INITIALIZED == False and (__CONFIG is None or __SIGNALS is None)

################################################################################
# Exposed APIs
def initialize_telemetry(config: Config,
                         attributes: Attributes = None,
                         signal_types: List[str] = ['metrics']):  # Follows what the backend has implemented.
    """
    Initializes the telemetry system.

    Args:
        service_name (str): The name of the service.
        service_version (str): The version of the service.
        config (Configuration): The configuration for the telemetry. At a minimum, the Configuration must have a default endpoint
            for connection to the collector.
        attributes (ResourceAttributes, optional): A class containing common attributes. If provided,
            it will override any values shared with configuration file.
        signal_types (list, optional): List of metric types to initialize. Defaults to ['logging','metrics','tracing'].
            Supported values are 'logging', 'metrics', and 'tracing'. If an empty list is provided, no metrics will be initialized.

    Raises:
        ValueError: If the config passed is None or the attributes passed are None.
    """
    global __ANACONDA_TELEMETRY_INITIALIZED
    global __SIGNALS
    global __CONFIG

    if __ANACONDA_TELEMETRY_INITIALIZED is True:
        return  # Already initialized
    if config is None:
        raise ValueError(f"The config argument is required but was None")
    if attributes is None:
        raise ValueError(f"The attributes argument is required but was None")

    __CONFIG = config
    __SIGNALS = signal_types

    re_initialize_telemetry(attributes)

def re_initialize_telemetry(attributes: Attributes):
    """
    Re-intialize the telemetry with new attributes. The configuration and signal types are identical
    to the original initialize_telemetry() call.

    Args:
        attributes (ResourceAttributes, optional): A class containing common attributes. If provided,
            it will override any values shared with configuration file.

    Raises:
        ValueError: If the attributes passed are None. Will throw exceptions
        if initialize_telemetry has not been previously run.
    """
    global __ANACONDA_TELEMETRY_INITIALIZED
    global __SIGNALS
    global __CONFIG

    if _is_first_time():
        raise RuntimeError("re_initialize_telemetry called without first calling initialize_telemetry first!")

    if __ANACONDA_TELEMETRY_INITIALIZED:
        if 'metrics' in __SIGNALS and _AnacondaMetrics._instance is not None:
            _AnacondaMetrics._instance.tear_down()
        if 'tracing' in __SIGNALS and _AnacondaTrace._instance is not None:
            _AnacondaTrace._instance.tear_down()
        if 'logging' in __SIGNALS and _AnacondaLogger._instance is not None:
            _AnacondaLogger._instance.tear_down()

        __ANACONDA_TELEMETRY_INITIALIZED = False

    config = __CONFIG
    signal_types = __SIGNALS

    # Check ResourceAttributes object
    if attributes is None:
        raise ValueError(f"The attributes argument is required but was None")
    elif type(attributes.parameters) != dict:
        raise ValueError(f"The parameters attribute in ResourceAttributes must be a dictionary")

    # Right now, no acction is taken but it possible to disable telemetry with no access to the endpoint...
    _, _ = __check_internet_status(config, timeout=4)  # Max wait 4 seconds...

    # all params are the same currently so only write them once
    init_params = (config, attributes)

    # Initialize logging here...
    signal_type_count = 0
    if 'logging' in signal_types:
        _AnacondaLogger._instance = _AnacondaLogger(*init_params)
        signal_type_count += 1

    # Initialize the telemetry system here
    if 'metrics' in signal_types:
        _AnacondaMetrics._instance = _AnacondaMetrics(*init_params)
        signal_type_count += 1

    # Initialize tracing here...
    if 'tracing' in signal_types:
        _AnacondaTrace._instance = _AnacondaTrace(*init_params)
        signal_type_count += 1

    if signal_type_count == 0:
        logging.getLogger(__package__).warning(
            "No signal types were initialized. Was this intended? If not please check the " +
              "'metrics' section in the configuration file and/or the list of " +
              "metric types in the parameter 'signal_types'."
        )
    __ANACONDA_TELEMETRY_INITIALIZED = True

def record_histogram(metric_name, value, attributes: AttrDict={}) -> bool:
    """
    Records a increasing only metric with the given name and value. The value will
    always appear in the attributes section in the raw OTLP output and the timestamp
    will be the histogram value.

    Args:
        metric_name (str): The name of the metric.
        value (float): The value of the metric. Can be any float since the timestamp is the ever increasing value of the histogram.
        attributes (dict, optional): Additional attributes for the metric. Defaults to {}.

    Returns:
        bool: True if the metric was recorded successfully, False otherwise (logging the error).
    """
    if __ANACONDA_TELEMETRY_INITIALIZED is False:
        logging.getLogger(__package__).error("Anaconda telemetry system not initialized.")  # Since init didn't happen this is not exported in OTel!!!
        return False
    try:
        return _AnacondaMetrics._instance.record_histogram(metric_name, value, attributes)
    except MetricsNotInitialized as me:
        logging.getLogger(__package__).warning(f"An attempt was made to record a histogram metric when metrics were not configured.")
        return False
    except Exception as e:
        logging.getLogger(__package__).error(f"UNCAUGHT EXCEPTION:\n{e}")
        return False

def increment_counter(counter_name, by=1, attributes: AttrDict={}) -> bool:
    """
    Increments a counter or up down counter by the given parameter 'by'.

    Args:
        counter_name (str): The name of the counter.
        by (int, optional): The value to increment by. Defaults to 1. The abs(by) is used to protect from negative numbers.
        attributes (dict, optional): Additional attributes for the counter. Defaults to {}.

    Returns:
        bool: True if the counter was incremented successfully, False otherwise (logging the error).
    """
    if __ANACONDA_TELEMETRY_INITIALIZED is False:
        logging.getLogger(__package__).error("Anaconda telemetry system not initialized.")  # Since init didn't happen this is not exported in OTel!!!
        return False
    try:
        return _AnacondaMetrics._instance.increment_counter(counter_name, by, attributes)
    except MetricsNotInitialized as me:
        logging.getLogger(__package__).warning(f"An attempt was made to change/create a counter metric when metrics were not configured.")
        return False
    except Exception as e:
        logging.getLogger(__package__).error(f"UNCAUGHT EXCEPTION:\n{e}")
        return False

def decrement_counter(counter_name, by=1, attributes: AttrDict={}) -> bool:
    """
    Decrements a up down counter with the given name and value. If applied to a regular counter it will log a warning and silently fail.

    Args:
        counter_name (str): The name of the counter.
        by (int, optional): The value to decrement by. Defaults to 1. abs(by) is used to protect from negative numbers.
        attributes (dict, optional): Additional attributes for the counter. Defaults to {}.

    Returns:
        bool: True if the counter was decremented successfully, False otherwise (logging the error).
    """
    if __ANACONDA_TELEMETRY_INITIALIZED is False:
        logging.getLogger(__package__).error("Anaconda telemetry system not initialized.")  # Since init didn't happen this is not exported in OTel!!!
        return False
    try:
        return _AnacondaMetrics._instance.decrement_counter(counter_name, by, attributes)
    except MetricsNotInitialized as me:
        logging.getLogger(__package__).warning(f"An attempt was made to change/create a counter metric when metrics were not configured.")
        return False
    except Exception as e:
        logging.getLogger(__package__).error(f"UNCAUGHT EXCEPTION:\n{e}")
        return False

@contextmanager
def get_trace(name: str, attributes: AttrDict = {}, carrier: Dict[str,str] = None) -> Iterator[_ASpan]:
    """
    Create or continue a named trace (based on the 'carrier' parameter).

    Use the function like a Python I/O object (keyword 'with') to ensure the span is closed properly.

    Args:
        name (str): The name of the trace.
        attributes (dict, optional): Additional attributes for the trace.  Defaults to {}.
        carrier (dict, optional): The carrier used to continue a trace context in the output data. Defaults to None.

    Example:
        with get_trace("my_trace_name", {"key": "value"}) as span:
            # Do some work here
            pass
            # The span will be closed automatically when exiting the 'with' block.

    Returns:
        Iterator[Tracer]: An iterator for the tracer.
    """
    if __ANACONDA_TELEMETRY_INITIALIZED is False:
        logging.getLogger(__package__).error("Anaconda telemetry system not initialized.")  # Since init didn't happen this is not exported in OTel!!!
        raise RuntimeError("Anaconda telemetry system not initialized.")

    # check attributes for invalid keys
    if any(not isinstance(key, str) or not key for key in attributes):
        logging.getLogger(__package__).error("Attribute passed with non empty str type key. Invalid attributes.")

    try:
        aspan = _AnacondaTrace._instance.get_span(name, attributes, carrier)
    except:  # Trace is different than the other signals, there is no easy way to log and continue.
        logging.getLogger(__package__).warning(f"Attempt to trace a with-block when tracing was not configured.")
        aspan = _ASpan("UNKNOWN", span=None, noop=True)
    try:
        yield aspan
    except Exception as e:
        aspan.add_exception(e)
        aspan.set_error_status()
        _AnacondaTrace._instance.logger.error(f"Error in trace span {name}: {e}")
    finally:
        aspan._close()

def get_telemetry_logger_handler() -> LoggingHandler:
    """
    Returns the telemetry logger handler. This lets the package user control how the application uses the telemetry logger.
    Insert this handler into your named logger.

        log = logging.getLogger("my_logger")
        log.addHandler(get_telemetry_logger_handler())

    Previously, this was injected into the root logger, but this turned out to be problematic for some applications that
    wanted to control the logging configuration more precisely. This injection behavior is now disabled. If you wish to
    inject the handler into the root logger, you can do so manually. See the Python logging documentation for more information.

    Returns:
        logging.Logger: The telemetry logger handler if logging was enabled via signal_types in initialize_telemetry,
        otherwise this function returns None.
    """
    global __ANACONDA_TELEMETRY_INITIALIZED
    if __ANACONDA_TELEMETRY_INITIALIZED is False:
        logging.getLogger(__package__).error("Anaconda telemetry system not initialized.")  # Since init didn't happen this is not exported in OTel!!!
        raise RuntimeError("Anaconda telemetry system not initialized.")
    if _AnacondaLogger._instance is not None:
        return _AnacondaLogger._instance._handler
    return None  # No logger handler available, logging not initialized or not configured.<|MERGE_RESOLUTION|>--- conflicted
+++ resolved
@@ -11,12 +11,8 @@
 tracing, as well as functions for initializing the telemetry system and recording metrics.
 """
 
-<<<<<<< HEAD
-import logging, hashlib, re, socket
+import logging, hashlib, re, socket, json
 from abc import ABC
-=======
-import logging, hashlib, re, socket, json
->>>>>>> 8761e097
 from typing import Dict, Iterator, Any, List, Union, Sequence, Optional
 from contextlib import contextmanager
 from dataclasses import fields
